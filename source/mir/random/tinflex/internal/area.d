module mir.random.tinflex.internal.area;

import mir.random.tinflex.internal.types : Interval;
import std.traits : ReturnType;

/**
Determines the hat and squeeze function of an interval.
Based on Theorem 1
*/
void determineSqueezeAndHat(S)(ref Interval!S iv)
in
{
    assert(iv.lx < iv.rx, "invalid interval");
}
body
{
    import mir.utility.linearfun : linearFun, secant, LinearFun;
    import mir.random.tinflex.internal.types : determineType, FunType;

    enum sec = "secant(iv.lx, iv.rx, iv.ltx, iv.rtx)";
    enum t_l = "linearFun!S(iv.lt1x, iv.lx, iv.ltx)";
    enum t_r = "linearFun!S(iv.rt1x, iv.rx, iv.rtx)";

    // could potentially be saved for subsequent calls
    FunType type = determineType(iv);
    with(FunType) with(iv)
    switch(type)
    {
        case T1a:
            squeeze = mixin(t_r);
            hat = mixin(t_l);
            break;
        case T1b:
            squeeze = mixin(t_l);
            hat = mixin(t_r);
            break;
        case T2a:
            squeeze = mixin(sec);
            hat = mixin(t_l);
            break;
        case T2b:
            squeeze = mixin(sec);
            hat = mixin(t_r);
            break;
        case T3a:
            squeeze = mixin(t_r);
            hat = mixin(sec);
            break;
        case T3b:
            squeeze = mixin(t_l);
            hat = mixin(sec);
            break;
        case T4a:
            if (iv.lx == -S.infinity)
            {
                squeeze = squeeze.init;
                hat = mixin(t_r);
                break;
            }
            if (iv.rx == +S.infinity)
            {
                squeeze = squeeze.init;
                hat = mixin(t_l);
                break;
            }
            squeeze = mixin(sec);
            hat = iv.ltx > iv.rtx ? mixin(t_l) : mixin(t_r);
            break;
        case T4b:
            squeeze = iv.ltx < iv.rtx ? mixin(t_l) : mixin(t_r);
            hat = mixin(sec);
            break;
        default:
            squeeze = linearFun!S(0, 0, 0);
            hat = linearFun!S(0, 0, 0);
    }
}

// TODO: add more tests
unittest
{
    import std.meta : AliasSeq;
    import mir.random.tinflex.internal.types: determineType;
    foreach (S; AliasSeq!(float, double, real))
    {
        const f0 = (S x) => x * x;
        const f1 = (S x) => 2 * x;
        const f2 = (S x) => 2.0;
        auto c = 42; // not required for this test
        auto dhs = (S l, S r) {
            auto iv = Interval!S(l, r, c, f0(l), f1(l), f2(l),
                                          f0(r), f1(r), f2(r));
            determineSqueezeAndHat(iv);
            return iv;
        };

        // test left side
        auto hs1 = dhs(-1, 1);
        assert(hs1.hat.slope == 0);
        assert(hs1.hat.intercept == 1);
        assert(hs1.squeeze.slope == 2);
        assert(hs1.squeeze.intercept == -1);

        // test right side
        auto hs2 = dhs(1, 3);
        assert(hs2.hat.slope == 4);
        assert(hs2.hat.intercept == -3);
        assert(hs2.squeeze.slope == 2);
        assert(hs2.squeeze.intercept == -1);
    }
}

alias hatArea(S) = area!(true, S);
alias squeezeArea(S) = area!(false, S);

/**
Computes the area below either the hat or squeeze function
in-between a interval `iv`.
Based on table 1 and general equation (3) from the Tinflex paper

    (F_T(sh(r))- F_T(sh(l))) / sh.slope

Params:
    isHat = whether to calculate the hat or squeeze area
    iv = Interval to use

Returns: Computed area below either hat or squeeze.
*/
void area(bool isHat, S)(ref Interval!S iv)
in
{
    assert(iv.lx < iv.rx, "invalid interval");
}
body
{
    import mir.internal.math: copysign, exp, log;
    import std.math: abs, sgn;
    import mir.random.tinflex.internal.transformations : antiderivative, inverse;

    S area = void;

    static if (isHat)
        auto sh = iv.hat;
    else
        auto sh = iv.squeeze;

    // check difference to left and right starting point
    // sigma in the paper (1: left side, -1, right side
    const byte leftOrRight = (iv.rx - sh.y) > (sh.y - iv.lx) ? 1 : -1;

    // sh.y is the boundary point where f obtains its maximum

    // specializations for T_c family (page 6)
    if (iv.c == 0)
    {
        // T_c = log(x)
        // Error in table, see equation (4)
        immutable z = leftOrRight * sh.slope * (iv.rx - iv.lx);
        // check whether approximation is possible, page 5
        if (abs(z) < S(1e-6))
        {
            area = exp(sh.a) * (iv.rx - iv.lx) * (1 + z / 2 + (z * z) / 6);
        }
        else
        {
            // F_T = e^x
            area = (exp(sh(iv.rx)) - exp(sh(iv.lx))) / sh.slope;
        }
    }
    else
    {
<<<<<<< HEAD
        // for c < 0, the tangent, result must result in a valid (bounded) hat function
        if (iv.c * sh(iv.rx) < 0 || iv.c * sh(iv.lx) < 0)
        {
            // we will trigger a split and hope the numerical error gets reduced
=======
        auto sgnc = copysign(S(1), iv.c);
        if (!(sgnc * sh(iv.rx) >= 0) ||
            !(sgnc * sh(iv.lx) >= 0))
        {
>>>>>>> 9e322a35
            area = S.max;
            goto L;
        }

        immutable intLength = iv.rx - iv.lx;
        immutable z = leftOrRight * sh.slope / sh.a * intLength;

        if (iv.c == 1)
        {
            // T_c^-1 = x^c
            area = S(0.5) * sh.a * intLength * (z + 2);
        }
        else if (iv.c == S(-0.5))
        {
            // T_c = -1/sqrt(x)
            if (abs(z) < S(0.5))
            {
                // T_c^-1 = 1/x^2
                area = 1 / (sh.a * sh.a) * intLength / (1 + z);
            }
            else
            {
                area = ((-1 / sh(iv.rx)) + (1 / sh(iv.lx))) / sh.slope;
            }
        }
        else if (iv.c == -1)
        {
            // T_C = -1 / x
            if (abs(z) <= S(1e-6))
            {
                // T_C^-1 = -1 / x
                area = -1 / sh.a * intLength * (1 - z / 2 + z * z / 3);
            }
            else
            {
                // F_T = -log(-x)
                area = (-log(-sh(iv.rx)) + log(-sh(iv.lx))) / sh.slope;
            }
        }
        else
        {
            // T_c = -1 / x
            //area = (r - l) * c / (c + 1) * 1 / z * ((1 + z)^^((c + 1) / c) - 1);
            if (abs(sh.slope) > S(1e-10))
            {
                alias ad = antiderivative;
                area = (ad(sh(iv.rx), iv.c) - ad(sh(iv.lx), iv.c)) / sh.slope;
            }
            else
            {
                area = inverse(sh.a, iv.c) * intLength;
            }
        }
    }

L:
    // if we receive an invalid value, we require the interval to be split
    import std.math : isFinite;
    if (!isFinite(area))
        area = S.max;
    else if (area < 0)
        area = S.max;

    static if (!isHat)
    {
        // squeeze may return infinity
        if (area == S.max)
        {
            area = 0;
        }
    }

    static if (isHat)
        iv.hatArea = area;
    else
        iv.squeezeArea = area;
}

// example from Tinflex (distribution 1)
unittest
{
    import mir.random.tinflex.internal.transformations : transformToInterval;
    import mir.random.tinflex.internal.types : determineType;
    import std.math: approxEqual;
    import std.meta : AliasSeq;
    import std.range: dropOne, lockstep, save;

    // inflection points: -1.7620, -1.4012, 1.4012, 1.7620
    static immutable points = [-3.0, -1.5, 0.0, 1.5, 3];
    static immutable cs = [-2, -1.5, -1, -0.9, -0.5, -0.2, 0, 0.2, 0.5, 0.9, 1, 1.5, 2];
    alias T = double;
    static immutable hats = [
        [T.infinity, 7.9931382154647697, 7.9931382154647697, T.infinity],
        [T.infinity, 7.5525938035874400, 7.5525938035874400, T.infinity],
        [T.infinity, 7.0034917537988290, 7.0034917537988290, T.infinity],
        [T.infinity, 6.8764592591072242, 6.8764592591072242, T.infinity],
        [T.infinity, 6.2914609279049900, 6.2914609279049900, T.infinity],
        [7.37410163492969e+01, 5.7472000242871708, 5.7472000242871708, 7.37410163492969e+01],
        [50.433577359671510, 5.3156599455901743, 5.3156599455901743, 50.433577359671510],
        [4.10692427103361e+01, 4.8145489538059349, 4.8145489538059349, 4.10692427103361e+01],
        [3.40500746703608e+01, 4.6676275718754061, 4.6676275718754061, 3.40500746703608e+01],
        [2.92349379474674e+01, 6.3570562040858194, 6.3570562040858194, 2.92349379474674e+01],
        [2.84098782525710e+01, 6.6984139650656038, 6.6984139650656038, 2.84098782525710e+01],
        [2.5438585137354e+01, 8.0223584671647483, 8.0223584671647483, 2.5438585137354e+01],
        [2.35669897095508e+01, 8.9129405418768659, 8.9129405418768659, 2.35669897095508e+01],
    ];

    static immutable sqs = [
        [1.27450627658748e-17, 0.0274734583331013, 0.0274734583331013, 1.27450627658748e-17],
        [1.91175941356133e-17, 0.0274734583331013, 0.0274734583331013, 1.91175941356133e-17],
        [2.68841167717671e-16, 0.0274734583331013, 0.0274734583331013, 2.68841167717671e-16],
        [3.83968250114544e-15, 0.0274734583331013, 0.0274734583331013, 3.83968250114544e-15],
        [9.23020210727521e-09, 0.0274734583331013, 0.0274734583331013, 9.23020210727521e-09],
        [7.24077129639768e-04, 0.0274734583331013, 0.0274734583331013, 7.24077129639768e-04],
        [0.316903217109288, 0.0274734583331013, 0.0274734583331013, 0.316903217109288],
        [9.57819845420090e-12, 0.0274734583331013, 0.0274734583331013, 9.57819845420090e-12],
        [7.64863079237059e-15, 0.0274734583331013, 0.0274734583331013, 7.64863079237059e-15],
        [6.37253138293737e-18, 0.0274734583331013, 0.0274734583331013, 6.37253138293737e-18],
        [3.79165617284774e-16, 0.0274734583331013, 0.0274734583331013, 3.79165617284774e-16],
        [6.3725313829374e-18, 0.0274734583331013, 0.0274734583331013, 6.3725313829374e-18],
        [6.37253138293738e-18, 0.0274734583331013, 0.0274734583331013, 6.37253138293738e-18],
    ];

    foreach (S; AliasSeq!(float, double, real))
    {
        const f0 = (S x) => -x^^4 + 5 * x^^2 - 4;
        const f1 = (S x) => 10 * x - 4 * x ^^ 3;
        const f2 = (S x) => 10 - 12 * x ^^ 2;

        auto it = (S l, S r, S c) => transformToInterval(l, r, c, f0(l), f1(l), f2(l),
                                                                  f0(r), f1(r), f2(r));

        import std.math : isInfinity;

        // calculate the area of all intervals
        foreach (i, c; cs)
        {
            foreach (j, p1, p2; points.lockstep(points.save.dropOne))
            {
                auto iv = it(p1, p2, c);

                determineSqueezeAndHat(iv);

                hatArea!S(iv);
                if (iv.hatArea == S.max)
                    assert(hats[i][j].isInfinity);
                else
                    assert(iv.hatArea.approxEqual(hats[i][j]));

                squeezeArea!S(iv);
                assert(iv.squeezeArea.approxEqual(sqs[i][j]));
            }
        }
    }
}

// standard normal distribution
unittest
{
    import mir.random.tinflex.internal.transformations : transformToInterval;
    import mir.random.tinflex.internal.types : determineType;
    import std.math: approxEqual;
    import std.meta : AliasSeq;
    import std.range: dropOne, lockstep, save;

    static immutable points = [-3.0, -1.5, 0.0, 1.5, 3];
    static immutable cs = [50, 30, -20, -15, -10, -5, -3, -1, -0.5 -0.1, 0,
               0.1, 0.5, 1, 3, 5, 10, 15, 20, 30, 50];
    alias T = double;

    static immutable hats = [
            [1.67431896655145, 2.23537139944758, 2.23537139944758, 1.67431896655145],
            [1.65700745049712, 2.23537139944758, 2.23537139944758, 1.65700745049712],
            [1.60443687828298, 2.23537139944758, 2.23537139944758, 1.60443687828298],
            [1.59105983181206, 2.23537139944758, 2.23537139944758, 1.59105983181206],
            [1.58460606785453, 2.23537139944758, 2.23537139944758, 1.58460606785453],
            [1.59456909302941, 2.23537139944758, 2.23537139944758, 1.59456909302941],
            [1.59869179316417, 2.23537139944758, 2.23537139944758, 1.59869179316417],
            [1.60285750977850, 2.23537139944758, 2.23537139944758, 1.60285750977850],
            [1.60369357305562, 2.23537139944758, 2.23537139944758, 1.60369357305562],
            [1.60494851845389, 2.23537139944758, 2.23537139944758, 1.60494851845389],
            [1.60515773329117, 2.23537139944758, 2.23537139944758, 1.60515773329117],
            [1.60599463627441, 2.23537139944758, 2.23537139944758, 1.60599463627441],
            [1.60704061773156, 2.23537139944758, 2.23537139944758, 1.60704061773156],
            [1.61121503001525, 2.23537139944758, 2.23537139944758, 1.61121503001525],
            [1.61535496753299, 2.23537139944758, 2.23537139944758, 1.61535496753299],
            [1.62539615854004, 2.23537139944758, 2.23537139944758, 1.62539615854004],
            [1.63474405659451, 2.23537139944758, 2.23537139944758, 1.63474405659451],
            [1.64317897426652, 2.23537139944758, 2.23537139944758, 1.64317897426652],
            [1.65700745049712, 2.23537139944758, 2.23537139944758, 1.65700745049712],
            [1.67431896655145, 2.23537139944758, 2.23537139944758, 1.67431896655145],
    ];

    static immutable sqs = [
            [1.51833330996727, 1.77490696128331, 1.77490696128331, 1.51833330996727],
            [1.51942399916562, 1.79750552337956, 1.79750552337956, 1.51942399916562],
            [1.52435663489656, 1.79473210742505, 1.79473210742505, 1.52435663489656],
            [1.52358853655010, 1.81925875550887, 1.81925875550887, 1.52358853655010],
            [1.52291660567805, 1.85460628941149, 1.85460628941149, 1.52291660567805],
            [1.52232082514591, 1.90241787008622, 1.90241787008622, 1.52232082514591],
            [1.52210047700875, 1.92454531600287, 1.92454531600287, 1.52210047700875],
            [1.52188923770928, 1.94774502197384, 1.94774502197384, 1.52188923770928],
            [1.52184802383180, 1.95246040323233, 1.95246040323233, 1.52184802383180],
            [1.52178682577666, 1.95955574696794, 1.95955574696794, 1.52178682577666],
            [1.52177669779364, 1.96073980659116, 1.96073980659116, 1.52177669779364],
            [1.52173638800292, 1.96547718961052, 1.96547718961052, 1.52173638800292],
            [1.52168645018491, 1.95620207199188, 1.95620207199188, 1.52168645018491],
            [1.52149152523258, 1.92006225070127, 1.92006225070127, 1.52149152523258],
            [1.52130393244461, 1.89545328457997, 1.89545328457997, 1.52130393244461],
            [1.52086399284014, 1.85702081381895, 1.85702081381895, 1.52086399284014],
            [1.52046063869111, 1.83396234438399, 1.83396234438399, 1.52046063869111],
            [1.52008880012048, 1.81818347787266, 1.81818347787266, 1.52008880012048],
            [1.51942399916562, 1.79750552337956, 1.79750552337956, 1.51942399916562],
            [1.51833330996727, 1.77490696128331, 1.77490696128331, 1.51833330996727],
    ];

    foreach (S; AliasSeq!(float, double, real))
    {
        import mir.internal.math : exp, sqrt;
        import std.math : PI;

        S sqrt2PI = sqrt(2 * PI);
        auto f0 = (S x) => 1 / (exp(x * x / 2) * sqrt2PI);
        auto f1 = (S x) => -(x/(exp(x * x/2) * sqrt2PI));
        auto f2 = (S x) => (-1 + x * x) / (exp(x * x/2) * sqrt2PI);

        auto it = (S l, S r, S c) => transformToInterval(l, r, c, f0(l), f1(l), f2(l),
                                                                  f0(r), f1(r), f2(r));

        // calculate the area of all intervals
        foreach (i, c; cs)
        {
            foreach (j, p1, p2; points.lockstep(points.save.dropOne))
            {
                auto iv = it(p1, p2, c);
                determineSqueezeAndHat(iv);

                hatArea!S(iv);
                assert(iv.hatArea.approxEqual(hats[i][j]));

                squeezeArea!S(iv);
                assert(iv.squeezeArea.approxEqual(sqs[i][j]));
            }
        }
    }
}

// distribution 3
unittest
{
    import mir.random.tinflex.internal.transformations : transformToInterval;
    import mir.random.tinflex.internal.types : determineType;
    import std.math: approxEqual, isInfinity;
    import std.meta : AliasSeq;
    import std.range: dropOne, lockstep, save;

    // weird numerical bug prevents us from enabling 1.5
    // test values suffer from the imprecision as well
    //static immutable cs = [-2, -1.5, -1, -0.9, -0.5, -0.2, 0, 0.2, 0.5, 0.9, 1, 1.5, 2];
    alias T = double;

    static immutable hats = [
        [0.0260342748818352, 0.341774164121358, T.infinity, 0.341774164121358, 0.0260342748818352],
        [0.0255195012598719, 0.340879607179185, 1.45967502781908, 0.340879607179185, 0.0255195012598719],
        [0.0249051103301305, 0.339910651723605, 1.33969931023869, 0.339910651723605, 0.0249051103301305],
        [0.0247671298819936, 0.339706935431057, 1.32474434347014, 0.339706935431057, 0.0247671298819936],
        [0.0241509516030223, 0.338855421686747, 1.27840909090909, 0.338855421686747, 0.0241509516030223],
        [0.0236042978029155, 0.338174820299361, 1.25280832701565, 0.338174820299361, 0.0236042978029155],
        [0.0231868425038531, 0.337698990123062, 1.23856323982515, 0.337698990123062, 0.0231868425038531],
        [0.02271505222945705, 0.337203971697137, 1.22602352052675, 0.337203971697137, 0.02271505222945705],
        [0.0218704478045944, 0.336422222222222, 1.20972222222222, 0.336422222222222, 0.0218704478045944],
        [0.020325745898257, 0.33529755225067, 1.19154057993372, 0.33529755225067, 0.020325745898257],
        [0.019810, 0.33500, 1.1875, 0.33500, 0.019810],
    ];

    static immutable sqs = [
        [0, 0.201283752146090, 0.9375, 0.201283752146090, 0],
        [0, 0.209217913884886, 0.9375, 0.209217913884886, 0],
        [0, 0.217877503273927, 0.9375, 0.217877503273927, 0],
        [0, 0.219685264865866, 0.9375, 0.219685264865866, 0],
        [0, 0.227123314523190, 0.9375, 0.227123314523190, 0],
        [0, 0.232873353231109, 0.9375, 0.232873353231109, 0],
        [0, 0.236761479385710, 0.9375, 0.236761479385710, 0],
        [0.00573166666666667, 0.240675568820739, 0.9375, 0.240675568820739, 0.00573166666666667],
        [0.0114633333333333, 0.246561104841063, 0.9375, 0.246561104841063, 0.0114633333333333],
        [0.01629, 0.25435396130873, 0.9375, 0.25435396130873, 0.01629],
        [0.017195, 0.25628, 0.9375, 0.25628, 0.017195],
    ];

    //foreach (S; AliasSeq!(float, double, real))
    foreach (S; AliasSeq!(real))
    {

        import std.math : log;
        auto f0 = (S x) => log(1 - x^^4);
        auto f1 = (S x) => -4 * x^^3 / (1 - x^^4);
        auto f2 = (S x) => -(4 * x^^6 + 12 * x^^2) / (x^^8 - 2 * x^^4 + 1);

        auto it = (S l, S r, S c) => transformToInterval!S(l, r, c, f0(l), f1(l), f2(l),
                                                                    f0(r), f1(r), f2(r));
        S[] points = [-1, -0.9, -0.5, 0.5, 0.9, 1];
        S[] cs = [-2, -1.5, -1, -0.9, -0.5, -0.2, 0, 0.2, 0.5, 0.9, 1];

        // calculate the area of all intervals
        foreach (i, c; cs)
        {
            foreach (j, p1, p2; points.lockstep(points.save.dropOne))
            {
                auto iv = it(p1, p2, c);

                determineSqueezeAndHat!S(iv);

                hatArea!S(iv);
                if (iv.hatArea == S.max)
                    assert(hats[i][j].isInfinity);
                else
                    assert(iv.hatArea.approxEqual(hats[i][j]));

                squeezeArea!S(iv);
                assert(iv.squeezeArea.approxEqual(sqs[i][j]));
            }
        }
    }
}

// distribution 4
unittest
{
    import mir.random.tinflex.internal.transformations : transformToInterval;
    import mir.random.tinflex.internal.types : determineType;
    import std.math: approxEqual, isInfinity;
    import std.meta : AliasSeq;
    import std.range: dropOne, lockstep, save;

    static immutable points = [-1, -0.5, 0, 0.5, 1];
    // -2 yields "undefined" type
    static immutable cs = [-1, -0.9, -0.5, 0, 0.5, 0.9, 1, 2];
    alias T = double;

    static immutable hats = [
        //[0.585786437626905, T.infinity, T.infinity, 0.585786437626905],
        [0.591638126147109, T.infinity, T.infinity, 0.591638126147109],
        [0.592229601209145, T.infinity, T.infinity, 0.592229601209145],
        [0.594603557501361, T.infinity, T.infinity, 0.594603557501361],
        [0.597583852304615, T.infinity, T.infinity, 0.597583852304615],
        [0.600570112895970, T.infinity, T.infinity, 0.600570112895970],
        [0.602957401678320, T.infinity, T.infinity, 0.602957401678320],
        [0.603553390593274, T.infinity, T.infinity, 0.603553390593274],
        [0.609475708248730, T.infinity, T.infinity, 0.609475708248730],
    ];

    static immutable sqs = [
        //[0.585786437626905, 0, 0, 0.585786437626905],
        [0.575364144903562, 0.980258143468547, 0.980258143468547, 0.575364144903562],
        [0.574524477344522, 0.971313482411421, 0.971313482411421, 0.574524477344522],
        [0.571428571428571, 0.942809041582063, 0.942809041582063, 0.571428571428571],
        [0.568050833375483, 0.917430419224029, 0.917430419224029, 0.568050833375483],
        [0.565104166666667, 0.898614867757904, 0.898614867757904, 0.565104166666667],
        [0.562996791787212, 0.886576496557052, 0.886576496557052, 0.562996791787212],
        [0.562500000000000, 0.883883476483184, 0.883883476483184, 0.562500000000000],
        [0.558078204724922, 0.861928812542302, 0.861928812542302, 0.558078204724922],
    ];

    foreach (S; AliasSeq!(float, double, real))
    {
        import std.math : abs, log;
        auto f0 = (S x) => -log(abs(x))/2;
        auto f1 = (S x) => -1/(2*x);
        auto f2 = (S x) => 1/(2*x^^2);

        auto it = (S l, S r, S c) => transformToInterval!S(l, r, c, f0(l), f1(l), f2(l),
                                                                    f0(r), f1(r), f2(r));

        // calculate the area of all intervals
        foreach (i, c; cs)
        {
            foreach (j, p1, p2; points.lockstep(points.save.dropOne))
            {
                auto iv = it(p1, p2, c);
                determineSqueezeAndHat(iv);

                hatArea!S(iv);
                if (iv.hatArea == S.max)
                    assert(hats[i][j].isInfinity);
                else
                    assert(iv.hatArea.approxEqual(hats[i][j]));

                squeezeArea!S(iv);
                assert(iv.squeezeArea.approxEqual(sqs[i][j]));
            }
        }
    }
}

// distribution 3 with other boundaries
unittest
{
    import mir.random.tinflex.internal.transformations : transformToInterval;
    import mir.random.tinflex.internal.types : determineType;
    import std.math: approxEqual, isInfinity;
    import std.meta : AliasSeq;
    import std.range: dropOne, lockstep, save;

    alias T = double;

    // the second type might induce numeric errors
    static immutable points = [-T.infinity, -2, -1, 0, 1, 2, T.infinity];

    // without boundaries needs to be > -1
    //static immutable cs = [-0.9, -0.5, 0, 0.5, 0.9, 1, 2];
    static immutable cs = [-0.9, -0.5, 0];
    // >= 0.5 yields "undefined" type

    static immutable hats = [
        [2.34448280665123e-08, 7.38905609893065e+00, 7.38905609893065,
         7.38905609893065, 7.38905609893065e+00, 2.34448280665123e-08],
        [4.68896561330246e-09, 7.389056098930649519, 7.38905609893065,
         7.38905609893065, 7.389056098930649519, 4.68896561330246e-09],
        [2.34448280665123e-09, 7.389056098930650, 7.38905609893065,
         7.38905609893065, 7.389056098930650, 2.34448280665123e-09],
        //[T.infinity, 7.38905609893065e+00, 7.38905609893065,
         //7.38905609893065, 7.38905609893065e+00, T.infinity],
        //[T.infinity, 7.38905609893065e+00, 7.38905609893065,
         //7.38905609893065, 7.38905609893065e+00, T.infinity],
        //[T.infinity, 7.38905609893065e+00, 7.38905609893065,
         //7.38905609893065, 7.38905609893065e+00, T.infinity],
        //[T.infinity, 7.38905609893065e+00, 7.38905609893065,
         //7.38905609893065, 7.38905609893065e+00, T.infinity],
    ];

    static immutable sqs = [
        [0, 5.11436710832274e-06, 1, 1, 5.11436710832274e-06, 0],
        [0, 0.000911881965554516, 1, 1, 0.000911881965554516, 0],
        [0, 0.410503110355304, 1, 1, 0.410503110355304, 0],
        //[0, 2.44201329140792e-05, 1, 1, 2.44201329140792e-05, 0],
        //[0, 3.67127352051629e-06, 1, 1, 3.67127352051629e-06, 0],
        //[0, 2.81337936798148e-06, 1, 1, 2.81337936798148e-06, 0],
        //[0, 1.12535174719259e-07, 1, 1, 1.12535174719259e-07, 0],
    ];

    foreach (S; AliasSeq!(float, double, real))
    {
        import std.math : log;
        auto f0 = (double x) => -2 *  x^^4 + 4 * x^^2;
        auto f1 = (double x) => -8 *  x^^3 + 8 * x;
        auto f2 = (double x) => -24 * x^^2 + 8;


        auto it = (S l, S r, S c) => transformToInterval!S(l, r, c, f0(l), f1(l), f2(l),
                                                                    f0(r), f1(r), f2(r));

        // calculate the area of all intervals
        foreach (i, c; cs)
        {
            foreach (j, p1, p2; points.lockstep(points.save.dropOne))
            {
                auto iv = it(p1, p2, c);
                determineSqueezeAndHat(iv);

                hatArea!S(iv);
                if (iv.hatArea == S.max)
                    assert(hats[i][j].isInfinity);
                else
                    assert(iv.hatArea.approxEqual(hats[i][j]));

                squeezeArea!S(iv);
                assert(iv.squeezeArea.approxEqual(sqs[i][j]));
            }
        }
    }
}<|MERGE_RESOLUTION|>--- conflicted
+++ resolved
@@ -169,17 +169,10 @@
     }
     else
     {
-<<<<<<< HEAD
-        // for c < 0, the tangent, result must result in a valid (bounded) hat function
-        if (iv.c * sh(iv.rx) < 0 || iv.c * sh(iv.lx) < 0)
-        {
-            // we will trigger a split and hope the numerical error gets reduced
-=======
         auto sgnc = copysign(S(1), iv.c);
         if (!(sgnc * sh(iv.rx) >= 0) ||
             !(sgnc * sh(iv.lx) >= 0))
         {
->>>>>>> 9e322a35
             area = S.max;
             goto L;
         }
