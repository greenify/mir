--- conflicted
+++ resolved
@@ -35,13 +35,8 @@
         }
     }
 
-<<<<<<< HEAD
     if (_r < -S(1e3) || _l > S(1e3))
-        return  S(0.5) * (1 / _l + 1 / r);
-=======
-    if (r < -S(1e3) || l > S(1e3))
-        return  2 / (1 / l + 1 / r);
->>>>>>> 9e322a35
+        return 2 / (1 / _l + 1 / r);
 
     immutable d = atan(_l);
     immutable b = atan(_r);
